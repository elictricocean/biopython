--- conflicted
+++ resolved
@@ -39,8 +39,6 @@
     host -> the hostname of the database
     database or db -> the name of the database
     """
-<<<<<<< HEAD
-=======
     if driver == "psycopg":
         raise ValueError("Using BioSQL with psycopg (version one) is no "
                          "longer supported. Use psycopg2 instead.")
@@ -49,7 +47,6 @@
     connect = getattr(module, "connect")
 
     # Different drivers use different keywords...
->>>>>>> eb27df2b
     kw = kwargs.copy()
     conn = None
     #See if the user is requesting a generic backend driver
